--- conflicted
+++ resolved
@@ -104,19 +104,13 @@
         self.set_param('filter_file_path', self._get_filter_file_path(self.params.filter_name))
         self.set_param('apodization', float(self.header['APODIZ']))
         self.set_param('exposure_time', float(self.header['EXPTIME']))
-<<<<<<< HEAD
-        self.set_param('flambda', float(self.header['FLAMBDA']))
-
-
-=======
         if 'FLAMBDA' in self.header:
             self.set_param('flambda', float(self.header['FLAMBDA']))
         else:
             warnings.warn('FLAMBDA keyword not in cube header. Flux calibration may be bad.')
             self.set_param('flambda', 1.)
 
-        
->>>>>>> e2d85653
+
         step_nb = int(self.header['STEPNB'])
         if step_nb != self.dimz:
             warnings.warn('Malformed spectral cube. The number of steps in the header ({}) does not correspond to the real size of the data cube ({})'.format(step_nb, self.dimz))
@@ -717,10 +711,7 @@
                                init_velocity_map_ij, init_sigma_map_ij,
                                theta_map_ij, snr_guess, debug):
 
-<<<<<<< HEAD
-=======
             stime = time.time()
->>>>>>> e2d85653
             if debug:
                 logging.getLogger().setLevel(logging.DEBUG)
             else:
@@ -756,7 +747,7 @@
             if ifit != []:
                 logging.debug('pure fit time: {} s'.format(ifit['fit_time']))
                 logging.debug('fit function time: {} s'.format(time.time() - stime))
-                
+
                 return {
                     'height': ifit['lines_params'][:,0],
                     'amplitude': ifit['lines_params'][:,1],
@@ -774,30 +765,7 @@
                     'rchi2': ifit['rchi2'],
                     'logGBF': ifit['logGBF'],
                     'ks_pvalue': ifit['ks_pvalue']}
-<<<<<<< HEAD
-            else: return {
-                'height': np.nan,
-                'amplitude': np.nan,
-                'fwhm': np.nan,
-                'velocity': np.nan,
-                'sigma': np.nan,
-                'flux': np.nan,
-                'height-err': np.nan,
-                'amplitude-err': np.nan,
-                'fwhm-err': np.nan,
-                'velocity-err': np.nan,
-                'sigma-err': np.nan,
-                'flux-err': np.nan,
-                'chi2': np.nan,
-                'rchi2': np.nan,
-                'logGBF': np.nan,
-                'ks_pvalue': np.nan}
-
-
-
-
-=======
-            
+
             else:
                 return {
                     'height': None,
@@ -816,11 +784,10 @@
                     'rchi2': None,
                     'logGBF': None,
                     'ks_pvalue': None}
-            
-            
-            
-        
->>>>>>> e2d85653
+
+
+
+
         if snr_guess not in ('auto', None):
             raise ValueError("snr_guess must be 'auto' or None")
 
@@ -1093,7 +1060,7 @@
         """
 
         if not hasattr(self, 'inputparams'):
-            raise StandardError('Input params not defined')            
+            raise StandardError('Input params not defined')
 
         return utils.fit_lines_in_spectrum(
             self.params, self.inputparams, self.fit_tol,
@@ -1795,10 +1762,6 @@
             if not isbinned(mask):
                 mask = orb.utils.image.nanbin_image(mask, int(binning))
 
-<<<<<<< HEAD
-        X, Y = np.nonzero(mask)
-
-=======
         # check arguments
         # reshape passed arguments
         for i in range(len(args)):
@@ -1810,7 +1773,7 @@
                 shape = None
             except KeyError:
                 shape = None
-                
+
             if shape is not None:
                 if not isbinned(new_arg) and new_arg.ndim == 2:
                     new_arg = orb.utils.image.nanbin_image(new_arg, int(binning))
@@ -1819,13 +1782,12 @@
                     is_map = True
                 else:
                     raise Exception('Data shape {} not handled'.format(new_arg.shape))
-                    
+
             args[i] = (new_arg, is_map)
-                
+
         X, Y = np.nonzero(mask)
 
 
->>>>>>> e2d85653
         self.all_jobs_indexes = range(X.shape[0])
         all_jobs_nb = len(self.all_jobs_indexes)
 
@@ -1847,39 +1809,20 @@
                     ix*binning, iy*binning, binning, silent=True,
                     return_gvar=True)
                 timer['job_load_data_end'] = time.time()
-                
+
                 all_args = list()
                 all_args.append(ivector)
 
                 # extract values of mapped arguments
                 for iarg in args:
-<<<<<<< HEAD
-                    new_arg = iarg
-                    try:
-                        shape = iarg.shape
-                    except AttributeError:
-                        shape = None
-                    except KeyError:
-                        shape = None
-
-                    if shape is not None:
-                        if not isbinned(iarg) and iarg.ndim == 2:
-                            iarg = orb.utils.image.nanbin_image(iarg, int(binning))
-                        new_arg = np.copy(iarg[ix, iy, ...])
-
-                    all_args.append(new_arg)
-
-
-=======
                     if iarg[1]:
                         all_args.append(np.copy(iarg[0][ix, iy, ...]))
                     else:
                         all_args.append(iarg[0])
 
                 timer['job_submit_end'] = time.time()
-                
+
                 # job submission
->>>>>>> e2d85653
                 self.jobs.append([
                     self.job_server.submit(
                         func, args=tuple(all_args),
@@ -1888,11 +1831,8 @@
                     (ix, iy), time.time(), timer])
                 self.all_jobs_indexes.pop(0)
 
-<<<<<<< HEAD
-=======
             # try to retrieve 1 submitted job
             unfinished_jobs = list()
->>>>>>> e2d85653
             for i in range(len(self.jobs)):
                 ijob, (ix, iy), stime, timer = self.jobs[i]
                 if ijob.finished:
@@ -1902,18 +1842,14 @@
                         timer['job_submit_end'] - timer['job_submit_start']))
                     logging.debug('job load data time: {} s'.format(
                         timer['job_load_data_end'] - timer['job_load_data_start']))
-                    
+
                     if self.out_is_dict:
                         res = ijob()
                         if not isinstance(res, dict):
                             raise TypeError('function result must be a dict if out is a dict')
                         for ikey in res.keys():
                             # create the output array if not set
-<<<<<<< HEAD
-                            if ikey not in out:
-=======
                             if ikey not in out and res[ikey] is not None:
->>>>>>> e2d85653
                                 if np.size(res[ikey]) > 1:
                                     if res[ikey].ndim > 1: raise TypeError('must be a 1d array of floats')
                                     try: float(res[ikey][0])
@@ -1932,7 +1868,7 @@
                                 _iout = np.squeeze(_iout)
                                 out[ikey] = _iout
                                 out[ikey].fill(np.nan)
-                                
+
                             if res[ikey] is not None:
                                 out[ikey][ix, iy, ...] = res[ikey]
                     else:
@@ -1941,11 +1877,11 @@
                 else:
                     unfinished_jobs.append(self.jobs[i])
             self.jobs = unfinished_jobs
-                    
-                
+
+
             progress.update(all_jobs_nb - len(self.all_jobs_indexes))
-                    
-                    
+
+
             logging.debug('while loop time: {} s'.format(time.time() - while_loop_start))
         progress.end()
 
