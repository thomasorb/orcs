#!/usr/bin/python
# *-* coding: utf-8 *-*
# Author: Thomas Martin <thomas.martin.1@ulaval.ca>
# File: core.py

## Copyright (c) 2010-2017 Thomas Martin <thomas.martin.1@ulaval.ca>
##
## This file is part of ORCS
##
## ORCS is free software: you can redistribute it and/or modify it
## under the terms of the GNU General Public License as published by
## the Free Software Foundation, either version 3 of the License, or
## (at your option) any later version.
##
## ORCS is distributed in the hope that it will be useful, but WITHOUT
## ANY WARRANTY; without even the implied warranty of MERCHANTABILITY
## or FITNESS FOR A PARTICULAR PURPOSE.  See the GNU General Public
## License for more details.
##
## You should have received a copy of the GNU General Public License
## along with ORCS.  If not, see <http://www.gnu.org/licenses/>.

"""
ORCS Core library.

.. note:: ORCS is built over ORB so that ORB must be installed.
"""

import version
__version__ = version.__version__

# import Python libraries
import os
import logging
import numpy as np
import astropy.io.fits as pyfits
import astropy.wcs as pywcs
import scipy.interpolate
import marshal
import time
import gvar
import warnings
import copy

# import ORB
try:
    import orb.core
    import orb.fit
    import orb.utils.astrometry
except Exception, e:
    print "ORB could not be found !"
    print e
    import sys
    sys.exit(2)

import utils

#################################################
#### CLASS HDFCube ##############################
#################################################

class HDFCube(orb.core.HDFCube):
    """Extension of :py:class:`orb.core.HDFCube`

    Core class which gives access to an HDF5 cube. The child class
    :py:class:`~orcs.process.SpectralCube` may be prefered in general
    for its broader functionality.

    .. seealso:: :py:class:`orb.core.HDFCube`
    """
    def __init__(self, cube_path, debug=False, **kwargs):
        """
        :param cube_path: Path to the HDF5 cube.

        :param kwargs: Kwargs are :meth:`orb.core.HDFCube` properties.
        """
        self.debug = debug
        self.logger = orb.core.Logger(debug=self.debug)
        FIT_TOL = 1e-10
        self.cube_path = cube_path
        self.header = self.get_header()
        instrument = None
        if 'SITELLE' in self.header['INSTRUME']:
            instrument = 'sitelle'

        kwargs['instrument'] = instrument
        orb.core.HDFCube.__init__(self, cube_path, **kwargs)

        self.overwrite = True

        self.set_param('init_fwhm', float(self._get_config_parameter('INIT_FWHM')))
        self.set_param('fov', float(self._get_config_parameter('FIELD_OF_VIEW_1')))
        self.set_param('init_wcs_rotation', float(self._get_config_parameter('INIT_ANGLE')))


        self.fit_tol = FIT_TOL

        self.set_param('step', float(self.header['STEP']))
        self.set_param('order', int(self.header['ORDER']))
        self.set_param('axis_corr', float(self.header['AXISCORR']))
        self.set_param('nm_laser', float(self.header['CALIBNM']))
        self.set_param('object_name', str(self.header['OBJECT']))
        self.set_param('filter_name', str(self.header['FILTER']))
        self.set_param('filter_file_path', self._get_filter_file_path(self.params.filter_name))
        self.set_param('apodization', float(self.header['APODIZ']))
        self.set_param('exposure_time', float(self.header['EXPTIME']))
        if 'FLAMBDA' in self.header:
            self.set_param('flambda', float(self.header['FLAMBDA']))
        else:
            warnings.warn('FLAMBDA keyword not in cube header. Flux calibration may be bad.')
            self.set_param('flambda', 1.)


        step_nb = int(self.header['STEPNB'])
        if step_nb != self.dimz:
            warnings.warn('Malformed spectral cube. The number of steps in the header ({}) does not correspond to the real size of the data cube ({})'.format(step_nb, self.dimz))
            step_nb = int(self.dimz)
        self.set_param('step_nb', step_nb)

        if 'ZPDINDEX' in self.header:
            self.set_param('zpd_index', self.header['ZPDINDEX'])
        else:
            raise StandardError('ZPDINDEX not in cube header. Please run again the last step of ORBS reduction process.')


        # new data prefix
        base_prefix = '{}_{}.{}'.format(self.params.object_name,
                                         self.params.filter_name,
                                         self.params.apodization)

        self._data_prefix = base_prefix + '.ORCS' + os.sep + base_prefix + '.'
        self._msg_class_hdr = self._get_msg_class_hdr()
        self._data_path_hdr = self._get_data_path_hdr()

        # resolution
        resolution = orb.utils.spectrum.compute_resolution(
            self.dimz - self.params.zpd_index,
            self.params.step, self.params.order,
            self.params.axis_corr)
        self.set_param('resolution', resolution)

        # incident angle of reference (in degrees)
        self.set_param('theta_proj', orb.utils.spectrum.corr2theta(self.params.axis_corr))

        # wavenumber
        self.set_param('wavetype', str(self.header['WAVTYPE']))
        if self.params.wavetype == 'WAVELENGTH':
            raise Exception('ORCS cannot handle wavelength cubes')
            self.params['wavenumber'] = False
            logging.info('Cube is in WAVELENGTH (nm)')
            self.unit = 'nm'
        else:
            self.params['wavenumber'] = True
            logging.info('Cube is in WAVENUMBER (cm-1)')
            self.unit = 'cm-1'

        # wavelength calibration
        self.set_param('wavelength_calibration', bool(self.header['WAVCALIB']))

        if self.params.wavelength_calibration:
            logging.info('Cube is CALIBRATED in wavenumber')
        else:
            logging.info('Cube is NOT CALIBRATED')


        ## Get WCS header
        self.wcs = self.get_wcs()
        self.wcs_header = self.get_wcs_header()
        self._wcs_header = self.get_wcs_header()

        self.set_param('target_ra', float(self.wcs.wcs.crval[0]))
        self.set_param('target_dec', float(self.wcs.wcs.crval[1]))
        self.set_param('target_x', float(self.wcs.wcs.crpix[0]))
        self.set_param('target_y', float(self.wcs.wcs.crpix[1]))

        wcs_params = orb.utils.astrometry.get_wcs_parameters(self.wcs)
        self.set_param('wcs_rotation', float(wcs_params[-1]))

        self.set_param('obs_date', np.array(self.header['DATE-OBS'].strip().split('-'), dtype=int))
        if 'HOUR_UT' in self.header:
            self.set_param('hour_ut', np.array(self.header['HOUR_UT'].strip().split(':'), dtype=float))
        else:
            self.params['hour_ut'] = (0., 0., 0.)

        # create base axis of the data
        if self.params.wavenumber:
            self.set_param('base_axis', orb.utils.spectrum.create_cm1_axis(
                self.dimz, self.params.step, self.params.order,
                corr=self.params.axis_corr))
        else:
            self.set_param('base_axis', orb.utils.spectrum.create_nm_axis(
                self.dimz, self.params.step, self.params.order,
                corr=self.params.axis_corr))

        self.set_param('axis_min', np.min(self.params.base_axis))
        self.set_param('axis_max', np.max(self.params.base_axis))
        self.set_param('axis_step', np.min(self.params.base_axis[1] - self.params.base_axis[0]))
        self.set_param('line_fwhm', orb.utils.spectrum.compute_line_fwhm(
            self.params.step_nb - self.params.zpd_index, self.params.step, self.params.order,
            apod_coeff=self.params.apodization,
            corr=self.params.axis_corr,
            wavenumber=self.params.wavenumber))
        self.set_param('filter_range', self.get_filter_range())

    def _get_data_prefix(self):
        """Return data prefix"""
        return self._data_prefix

    def _get_reprojected_cube_path(self):
        """Return the path to the reprojected cube"""
        return self._data_path_hdr + 'reprojected_cube.fits'

    def _get_integrated_spectrum_path(self, region_name):
        """Return the path to an integrated spectrum

        :param region_name: Name of the region
        """
        dirname = os.path.dirname(self._data_path_hdr)
        basename = os.path.basename(self._data_path_hdr)
        return (dirname + os.sep + "INTEGRATED"
                + os.sep + basename + "integrated_spectrum_{}.fits".format(region_name))


    def _get_integrated_spectrum_header(self, region_name):
        """Return integrated spectrum header

        :param region_name: Region name
        """
        hdr = (self._get_basic_header('Integrated region {}'.format(region_name))
               + self._project_header
               + self._get_basic_spectrum_header(
                   self.params.base_axis.astype(float),
                   wavenumber=self.params.wavenumber))
        return hdr


    def _get_integrated_spectrum_fit_path(self, region_name):
        """Return the path to an integrated spectrum fit

        :param region_name: Name of the region
        """
        dirname = os.path.dirname(self._data_path_hdr)
        basename = os.path.basename(self._data_path_hdr)
        return (dirname + os.sep + "INTEGRATED"
                + os.sep + basename + "integrated_spectrum_fit_{}.fits".format(region_name))


    def _extract_spectrum_from_region(self, region,
                                      subtract_spectrum=None,
                                      median=False,
                                      mean_flux=False,
                                      silent=False,
                                      return_spec_nb=False,
                                      return_mean_theta=False,
                                      return_gvar=False,
                                      output_axis=None):
        """
        Extract the integrated spectrum from a region of the cube.

        All extraction of spectral data must use this core function
        because it makes sure that all the updated calibrations are
        taken into account.

        :param region: A list of the indices of the pixels integrated
          in the returned spectrum.

        :param subtract_spectrum: (Optional) Remove the given spectrum
          from the extracted spectrum before fitting
          parameters. Useful to remove sky spectrum. Both spectra must
          have the same size.

        :param median: (Optional) If True the integrated spectrum is computed
          from the median of the spectra multiplied by the number of
          pixels integrated. Else the integrated spectrum is the pure
          sum of the spectra. In both cases the flux of the spectrum
          is the total integrated flux (Default False).

        :param mean_flux: (Optional) If True the flux of the spectrum
          is the mean flux of the extracted region (default False).

        :param return_spec_nb: (Optional) If True the number of
          spectra integrated is returned (default False).

        :param silent: (Optional) If True, nothing is printed (default
          False).

        :param return_mean_theta: (Optional) If True, the mean of the
          theta values covered by the region is returned (default False).

        :param return_gvar: (Optional) If True, returned spectrum will be a
          gvar. i.e. a data vector with it's uncetainty (default False).

        :param output_axis: (Optional) If not None, the spectrum is
          projected on the output axis. Else a scipy.UnivariateSpline
          object is returned (defautl None).

        :return: A scipy.UnivariateSpline object or a spectrum
          projected on the ouput_axis if it is not None.
        """
        def _interpolate_spectrum(spec, corr, wavenumber, step, order, base_axis):
            if wavenumber:
                corr_axis = orb.utils.spectrum.create_cm1_axis(
                    spec.shape[0], step, order, corr=corr)
                return orb.utils.vector.interpolate_axis(
                    spec, base_axis, 5, old_axis=corr_axis)
            else: raise NotImplementedError()


        def _extract_spectrum_in_column(data_col, calib_coeff_col, mask_col,
                                        median,
                                        wavenumber, base_axis, step, order,
                                        base_axis_corr):

            for icol in range(data_col.shape[0]):
                if mask_col[icol]:
                    corr = calib_coeff_col[icol]
                    if corr != base_axis_corr:
                        data_col[icol, :] = _interpolate_spectrum(
                            data_col[icol, :], corr, wavenumber, step, order, base_axis)
                else:
                    data_col[icol, :].fill(np.nan)

            if median:
                return (np.nanmedian(data_col, axis=0) * np.nansum(mask_col),
                        np.nansum(mask_col))
            else:
                return (np.nansum(data_col, axis=0),
                        np.nansum(mask_col))

        if median:
            warnings.warn('Median integration')


        calibration_coeff_map = self.get_calibration_coeff_map()

        calibration_coeff_center = calibration_coeff_map[
            calibration_coeff_map.shape[0]/2,
            calibration_coeff_map.shape[1]/2]

        mask = np.zeros((self.dimx, self.dimy), dtype=np.uint8)
        mask[region] = 1
        if not silent:
            logging.info('Number of integrated pixels: {}'.format(np.sum(mask)))

        if np.sum(mask) == 0: raise StandardError('A region must contain at least one valid pixel')

        elif np.sum(mask) == 1:
            ii = region[0][0] ; ij = region[1][0]
            spectrum = _interpolate_spectrum(
                self.get_data(ii, ii+1, ij, ij+1, 0, self.dimz, silent=silent),
                calibration_coeff_map[ii, ij],
                self.params.wavenumber, self.params.step, self.params.order,
                self.params.base_axis)
            counts = 1

        else:
            spectrum = np.zeros(self.dimz, dtype=float)
            counts = 0

            # get range to check if a quadrants extraction is necessary
            mask_x_proj = np.nanmax(mask, axis=1).astype(float)
            mask_x_proj[np.nonzero(mask_x_proj == 0)] = np.nan
            mask_x_proj *= np.arange(self.dimx)
            x_min = int(np.nanmin(mask_x_proj))
            x_max = int(np.nanmax(mask_x_proj)) + 1

            mask_y_proj = np.nanmax(mask, axis=0).astype(float)
            mask_y_proj[np.nonzero(mask_y_proj == 0)] = np.nan
            mask_y_proj *= np.arange(self.dimy)
            y_min = int(np.nanmin(mask_y_proj))
            y_max = int(np.nanmax(mask_y_proj)) + 1

            if (x_max - x_min < self.dimx / float(self.config.DIV_NB)
                and y_max - y_min < self.dimy / float(self.config.DIV_NB)):
                quadrant_extraction = False
                QUAD_NB = 1
                DIV_NB = 1
            else:
                quadrant_extraction = True
                QUAD_NB = self.config.QUAD_NB
                DIV_NB = self.config.DIV_NB


            for iquad in range(0, QUAD_NB):

                if quadrant_extraction:
                    # x_min, x_max, y_min, y_max are now used for quadrants boundaries
                    x_min, x_max, y_min, y_max = self.get_quadrant_dims(iquad)

                iquad_data = self.get_data(x_min, x_max, y_min, y_max,
                                           0, self.dimz, silent=silent)

                # multi-processing server init
                job_server, ncpus = self._init_pp_server(silent=silent)
                if not silent: progress = orb.core.ProgressBar(x_max - x_min)
                for ii in range(0, x_max - x_min, ncpus):
                    # no more jobs than columns
                    if (ii + ncpus >= x_max - x_min):
                        ncpus = x_max - x_min - ii

                    # jobs creation
                    jobs = [(ijob, job_server.submit(
                        _extract_spectrum_in_column,
                        args=(iquad_data[ii+ijob,:,:],
                              calibration_coeff_map[x_min + ii + ijob,
                                                    y_min:y_max],
                              mask[x_min + ii + ijob, y_min:y_max],
                              median, self.params.wavenumber,
                              self.params.base_axis, self.params.step,
                              self.params.order, self.params.axis_corr),
                        modules=("import logging",
                                 'import numpy as np',
                                 'import orb.utils.spectrum',
                                 'import orb.utils.vector'),
                        depfuncs=(_interpolate_spectrum,)))
                            for ijob in range(ncpus)]

                    for ijob, job in jobs:
                        spec_to_add, spec_nb = job()
                        if not np.all(np.isnan(spec_to_add)):
                            spectrum += spec_to_add
                            counts += spec_nb

                    if not silent:
                        progress.update(ii, info="ext column : {}/{}".format(
                            ii, int(self.dimx/float(DIV_NB))))
                self._close_pp_server(job_server)
                if not silent: progress.end()


        # add uncertainty on the spectrum
        if return_gvar:
            flux_uncertainty = self.get_flux_uncertainty()

            if flux_uncertainty is not None:
                uncertainty = np.nansum(flux_uncertainty[np.nonzero(mask)])
                logging.debug('computed mean flux uncertainty: {}'.format(uncertainty))
                spectrum = gvar.gvar(spectrum, np.ones_like(spectrum) * uncertainty)


        if subtract_spectrum is not None:
            spectrum -= subtract_spectrum * counts

        if mean_flux:
            spectrum /= counts

        returns = list()
        if output_axis is not None and np.all(output_axis == self.params.base_axis):
            spectrum[np.isnan(gvar.mean(spectrum))] = 0. # remove nans
            returns.append(spectrum)

        else:
            nonans = ~np.isnan(gvar.mean(spectrum))
            spectrum_function = scipy.interpolate.UnivariateSpline(
                self.params.base_axis[nonans], gvar.mean(spectrum)[nonans],
                s=0, k=1, ext=1)
            if return_gvar:
                spectrum_function_sdev = scipy.interpolate.UnivariateSpline(
                    self.params.base_axis[nonans], gvar.sdev(spectrum)[nonans],
                    s=0, k=1, ext=1)
                raise Exception('now a tuple is returned with both functions for mean and sdev, this will raise an error somewhere and must be checked before')
                spectrum_function = (spectrum_function, spectrum_function_sdev)

            if output_axis is None:
                returns.append(spectrum_function(gvar.mean(output_axis)))
            else:
                returns.append(spectrum_function)

        if return_spec_nb:
            returns.append(counts)
        if return_mean_theta:
            theta_map = self.get_theta_map()
            mean_theta = np.nanmean(theta_map[np.nonzero(mask)])
            logging.debug('computed mean theta: {}'.format(mean_theta))
            returns.append(mean_theta)

        return returns


    def _fit_lines_in_region(self, region, subtract_spectrum=None,
                             binning=1, snr_guess=None):
        """
        Raw function that fit lines in a given region of the cube.


        All the pixels in the defined region are fitted one by one
        and a set of maps containing the fitted paramaters are
        written. Note that the pixels can be binned.


        .. note:: Need the InputParams class to be defined before call
          (see :py:meth:`~orcs.core.HDFCube._prepare_input_params`).

        .. note:: The fit will always use the Bayesian algorithm.

        :param region: Region to fit. Multiple regions can be used to
          define the fitted region. They do not need to be contiguous.

        :param subtract_spectrum: (Optional) Remove the given spectrum
          from the extracted spectrum before fitting
          parameters. Useful to remove sky spectrum. Both spectra must
          have the same size.

        :param binning: (Optional) Binning. The fitted pixels can be
          binned.

        :param snr_guess: Guess on the SNR of the spectrum. Can only
          be None or 'auto'. Set it to 'auto' to make a Bayesian
          fit. In this case two fits are made - one with a predefined
          SNR and the other with the SNR deduced from the first
          fit. If None a classical fit is made.

        .. note:: Maps of the parameters of the fit can be found in
          the directory created by ORCS:
          ``OBJECT_NAME_FILTER.ORCS/MAPS/``.

          Each line has 5 parameters (which gives 5 maps): height,
          amplitude, velocity, fwhm, sigma. Height and amplitude are
          given in ergs/cm^2/s/A. Velocity and broadening are given in
          km/s. FWHM is given in cm^-1.

          The flux map is also computed (from fwhm, amplitude and
          sigma parameters) and given in ergs/cm^2/s.

          Each fitted parameter is associated an uncertainty (``*_err``
          maps) given in the same unit.

        """
        def fit_lines_in_pixel(spectrum, params, inputparams, fit_tol,
                               init_velocity_map_ij, init_sigma_map_ij,
                               theta_map_ij, snr_guess, sky_vel_ij, flux_sdev_ij,
                               debug):

            stime = time.time()
            if debug:
                logging.getLogger().setLevel(logging.DEBUG)
            else:
                warnings.simplefilter('ignore', RuntimeWarning)
            # check init velocity (already computed from
            # binned maps). If a guess exists, velocity range
            # is set to None
            if not np.isnan(init_velocity_map_ij):
                shift_guess_sdev = gvar.sdev(
                    inputparams.allparams['pos_cov'])
                shift_guess = gvar.gvar(
                    np.ones_like(shift_guess_sdev) * init_velocity_map_ij,
                    shift_guess_sdev)
            else:
                shift_guess = None

            # check init sigma (already computed from binned
            # maps).
            if not np.isnan(init_sigma_map_ij):
                sigma_guess_sdev = gvar.sdev(
                    inputparams.allparams['sigma_cov'])
                sigma_guess = gvar.gvar(
                    np.ones_like(sigma_guess_sdev) * init_sigma_map_ij,
                    sigma_guess_sdev)
            else:
                sigma_guess = None

            # correct spectrum for nans
            spectrum[np.isnan(spectrum)] = 0.

            # add flux uncertainty to the spectrum
            spectrum = gvar.gvar(spectrum, np.ones_like(spectrum) * flux_sdev_ij)

            try:
                ifit = orcs.utils.fit_lines_in_spectrum(
                    params, inputparams, fit_tol, spectrum, theta_map_ij,
                    snr_guess=snr_guess, sigma_guess=sigma_guess,
                    pos_cov=shift_guess)
            except Exception, e:
                logging.debug('Exception occured during fit: {}'.format(e))
                ifit = []

            if ifit != []:
                logging.debug('pure fit time: {} s'.format(ifit['fit_time']))
                logging.debug('fit function time: {} s'.format(time.time() - stime))
                logging.debug('velocity: {}'.format(ifit['velocity_gvar'] + sky_vel_ij))
                logging.debug('broadening: {}'.format(ifit['broadening_gvar']))

                return {
                    'height': ifit['lines_params'][:,0],
                    'amplitude': ifit['lines_params'][:,1],
                    'fwhm': ifit['lines_params'][:,3],
                    'velocity': ifit['velocity'] + sky_vel_ij,
                    'sigma': ifit['broadening'],
                    'flux': ifit['flux'],
                    'height-err': ifit['lines_params_err'][:,0],
                    'amplitude-err': ifit['lines_params_err'][:,1],
                    'fwhm-err': ifit['lines_params_err'][:,3],
                    'velocity-err': ifit['velocity_err'],
                    'sigma-err': ifit['broadening_err'],
                    'flux-err': ifit['flux_err'],
                    'chi2': ifit['chi2'],
                    'rchi2': ifit['rchi2'],
                    'logGBF': ifit['logGBF'],
                    'ks_pvalue': ifit['ks_pvalue'],
                    'fitted_vector': np.sum(ifit['fitted_models']['Cm1LinesModel'], 0)}

            else:
                return {
                    'height': None,
                    'amplitude': None,
                    'fwhm': None,
                    'velocity': None,
                    'sigma': None,
                    'flux': None,
                    'height-err': None,
                    'amplitude-err': None,
                    'fwhm-err': None,
                    'velocity-err': None,
                    'sigma-err': None,
                    'flux-err': None,
                    'chi2': None,
                    'rchi2': None,
                    'logGBF': None,
                    'ks_pvalue': None,
                    'fitted_vector': None}

        if snr_guess not in ('auto', None):
            raise ValueError("snr_guess must be 'auto' or None")

        ## check if input params is instanciated
        if not hasattr(self, 'inputparams'):
            raise StandardError('Input params not defined')

        ## init LineMaps object
        linemaps = LineMaps(
            self.dimx, self.dimy, gvar.mean(
                self.inputparams.allparams['pos_guess']),
            self.params.wavenumber,
            binning, self.config.DIV_NB,
            instrument=self.instrument,
            project_header=self._project_header,
            wcs_header=self.wcs_header,
            data_prefix=self._data_prefix,
            ncpus=self.ncpus)

        # compute max uncertainty on velocity and sigma to use it as
        # an initial guess.
        max_vel_err = (orb.constants.LIGHT_VEL_KMS / self.params.resolution) / 4.
        max_sig_err = max_vel_err / 2.

        # load velocity maps of binned maps
        init_velocity_map = linemaps.get_map('velocity')
        init_velocity_map_err = linemaps.get_map('velocity-err')
        # load sigma maps of binned maps
        init_sigma_map = linemaps.get_map('sigma')
        init_sigma_map_err = linemaps.get_map('sigma-err')

        # create mean velocity map
        # mean map is weighted by the square of the error on the parameter
        init_velocity_map[
            np.nonzero(np.abs(init_velocity_map_err) > max_vel_err)] = np.nan
        vel_map_w = (1. / (init_velocity_map_err**2.))
        init_velocity_map *= vel_map_w
        init_velocity_map = np.nansum(init_velocity_map, axis=2)
        init_velocity_map /= np.nansum(vel_map_w, axis=2)

        # create mean sigma map
        # mean map is weighted by the square of the error on the parameter
        init_sigma_map[
            np.nonzero(np.abs(init_sigma_map_err) > max_sig_err)] = np.nan
        sig_map_w = (1. / (init_sigma_map_err**2.))
        init_sigma_map *= sig_map_w
        init_sigma_map = np.nansum(init_sigma_map, axis=2)
        init_sigma_map /= np.nansum(sig_map_w, axis=2)

        # check subtract spectrum
        if np.all(subtract_spectrum == 0.): subtract_spectrum = None

        mask = np.zeros((self.dimx, self.dimy), dtype=bool)
        mask[region] = True

        theta_map = orb.utils.image.nanbin_image(self.get_theta_map(), binning)

        mask = np.zeros((self.dimx, self.dimy), dtype=float)
        mask[region] = 1

        mask_bin = orb.utils.image.nanbin_image(mask, binning)

        total_fit_nb = np.nansum(mask_bin)
        progress = orb.core.ProgressBar(total_fit_nb)
        logging.info('Number of spectra to fit: {}'.format(int(total_fit_nb)))

        if self.get_sky_velocity_map() is not None:
            sky_velocity_map = orb.utils.image.nanbin_image(
                self.get_sky_velocity_map(), binning)
        else:
            sky_velocity_map = orb.utils.image.nanbin_image(
                np.zeros((self.dimx, self.dimy), dtype=float), binning)

        flux_uncertainty = self.get_flux_uncertainty()
        if flux_uncertainty is not None:
            flux_uncertainty = orb.utils.image.nanbin_image(flux_uncertainty, binning)
        else:
            flux_uncertainty = orb.utils.image.nanbin_image(
                np.ones((self.dimx, self.dimy), dtype=float), binning) * binning**2.

        cjs = CubeJobServer(self)
        out = cjs.process_by_pixel(fit_lines_in_pixel,
                             args=[self.params.convert(), self.inputparams.convert(), self.fit_tol,
                                   init_velocity_map, init_sigma_map,
                                   theta_map, snr_guess, sky_velocity_map,
                                   flux_uncertainty, self.debug],
                             modules=['numpy as np', 'gvar', 'orcs.utils',
                                      'logging', 'warnings', 'time'],
                             mask=mask,
                             binning=binning)

        for key in out:
            if key == 'fitted_vector':
                output = out[key]
            else:

                linemaps.set_map(key, out[key],
                             x_range=[0, self.dimx],
                             y_range=[0, self.dimy])


        linemaps.write_maps()
        return output

    def _fit_integrated_spectra(self, regions_file_path,
                               subtract=None,
                               plot=True,
                               verbose=True):
        """
        Fit integrated spectra and their emission lines parameters.

        .. note:: Raw function which needs self.inputparams to be
          defined before with
          `:py:meth:~HDFCube._prepare_input_params`.

        :param regions_file_path: Path to a ds9 reg file giving the
          positions of the regions. Each region is considered as a
          different region.

        :param subtract: Spectrum to subtract (must be a spline)

        :param plot: (Optional) If True, plot each intergrated spectrum along
          with the its fit (default True).

        :param verbose: (Optional) If True print the fit results
          (default True).
        """
        def _fit_lines(spectrum, theta_orig, params, inputparams, fit_tol):
            return utils.fit_lines_in_spectrum(
                params, inputparams, fit_tol,
                spectrum, theta_orig, snr_guess=None).convert()


        if verbose:
            logging.info("Extracting integrated spectra")

        calibration_coeff_map = self.get_calibration_coeff_map()
        calibration_laser_map = self.get_calibration_laser_map()

        # Create parameters file
        paramsfile = list()
<<<<<<< HEAD

        # extract regions
=======
                    
        # extract and fit regions
>>>>>>> 9cfe8570
        integ_spectra = list()

        regions = self.get_mask_from_ds9_region_file(
            regions_file_path, integrate=False)

<<<<<<< HEAD
        for iregion in range(len(regions)):
            logging.info("Fitting region %d/%d"%(iregion, len(regions)))

            if not (self.params.wavelength_calibration):
                raise Exception('Not implemented')
            else:
                axis = self.params.base_axis.astype(float)

            spectrum, theta_orig = self._extract_spectrum_from_region(
                regions[iregion],
                subtract_spectrum=subtract,
                silent=True, output_axis=axis, return_mean_theta=True)

            ifit = self._fit_lines_in_spectrum(
                spectrum, theta_orig, snr_guess=None)
            lines = gvar.mean(self.inputparams.allparams.pos_guess)

=======

        if not (self.params.wavelength_calibration):
            raise Exception('Not implemented')
        else:
            axis = self.params.base_axis.astype(float)

        if not hasattr(self, 'inputparams'):
            raise StandardError('Input params not defined')            


        cjs = CubeJobServer(self)
        all_fit = cjs.process_by_region(
            _fit_lines, regions, subtract, axis,
            args=(self.params.convert(), self.inputparams.convert(), self.fit_tol),
            modules=('import logging',
                     'import orcs.utils as utils'))
        
        lines = gvar.mean(self.inputparams.allparams.pos_guess)

        # process results
        for iregion in range(len(regions)):
            ifit, ispectrum = all_fit[iregion]

>>>>>>> 9cfe8570
            if ifit != []:

                all_fit_results = list()
                logging.info('Velocity of the first line (km/s): {}'.format(ifit['velocity_gvar'][0]))
                line_names = list()
                for iline in range(np.size(lines)):
                    if self.params.wavenumber:
                        line_name = orb.core.Lines().round_nm2ang(
                            orb.utils.spectrum.cm12nm(
                                lines[iline]))
                    else:
                        line_name = orb.core.Lines().round_nm2ang(
                            lines[iline])

                    fit_params = ifit['lines_params']
                    err_params = ifit['lines_params_err']

                    fit_results = {
                        'reg_index': iregion,
                        'line_name': line_name,
                        'h': fit_params[iline, 0],
                        'a': fit_params[iline, 1],
                        'x': fit_params[iline, 2],
                        'v': ifit['velocity'][iline],
                        'fwhm': fit_params[iline, 3],
                        'sigma': fit_params[iline, 4],
                        'broadening': ifit['broadening'][iline],
                        'flux': ifit['flux'][iline],
                        'h_err': err_params[iline, 0],
                        'a_err': err_params[iline, 1],
                        'x_err': err_params[iline, 2],
                        'v_err': ifit['velocity_err'][iline],
                        'broadening_err': ifit['broadening_err'][iline],
                        'fwhm_err': err_params[iline, 3],
                        'sigma_err': err_params[iline, 4],
                        'flux_err': ifit['flux_err'][iline]}
                    all_fit_results.append(fit_results)


                fitted_vector = ifit['fitted_vector']
                fitted_models = ifit['fitted_models']
            else:
                all_fit_results = [dict() for _ in range(len(lines))]
                fitted_vector = np.zeros_like(ispectrum)
                fitted_models = list()

            if self.params.wavenumber:
                linesmodel = 'Cm1LinesModel'
            else:
                raise NotImplementedError()
                linesmodel = 'NmLinesModel'

            spectrum_header = (
                self._get_integrated_spectrum_header(
                    iregion))

            self.write_fits(
                self._get_integrated_spectrum_path(
                    iregion),
                ispectrum, fits_header=spectrum_header,
                overwrite=True, silent=True)

            self.write_fits(
                self._get_integrated_spectrum_fit_path(
                    iregion),
                fitted_vector,
                fits_header=spectrum_header,
                overwrite=True, silent=True)

            for fit_results in all_fit_results:
                paramsfile.append(fit_results)
                if verbose:
                    logging.info(
                        '================ Line: {} ============='.format(
                            fit_results['line_name']))
                    for ikey in fit_results:
                        logging.info('{}: {}'.format(
                            ikey, fit_results[ikey]))

            if plot and ifit != []:

                import pylab as pl
                ax1 = pl.subplot(211)
                ax1.plot(axis, ispectrum, c= '0.3',
                         ls='--', lw=1.5,
                         label='orig spectrum')

                for imod in range(len(fitted_models[linesmodel])):
                    ax1.plot(
                        axis,
                        fitted_models[linesmodel][imod]
                        + fitted_models['ContinuumModel'],
                        c= '0.5', ls='-', lw=1.5)

                ax1.plot(axis, fitted_vector, c= '0.',
                         ls='-', lw=1.5,
                         label='fit')
                ax1.grid()
                ax1.legend()
                ax2 = pl.subplot(212, sharex=ax1)
                ax2.plot(axis, ispectrum - fitted_vector, c= 'red',
                         ls='-', lw=1.5, label='residual')
                ax2.grid()
                ax2.legend()
                pl.show()

<<<<<<< HEAD
            integ_spectra.append(spectrum)

=======
            integ_spectra.append(ispectrum)
             
>>>>>>> 9cfe8570
        return paramsfile

    def _fit_lines_in_spectrum(self, spectrum, theta_orig, snr_guess=None, **kwargs):
        """Raw function for spectrum fitting.

        .. note:: Need the InputParams class to be defined before call
        (see :py:meth:`~orcs.core.HDFCube._prepare_input_params`).

        :param spectrum: The spectrum to fit (1d vector).

        :param theta_orig: Original value of the incident angle in degree.

        :param snr_guess: Guess on the SNR of the spectrum. Necessary
          to make a Bayesian fit (If unknown you can set it to 'auto'
          to try an automatic mode, two fits are made - one with a
          predefined SNR and the other with the SNR deduced from the
          first fit). If None a classical fit is made.

        :param kwargs: (Optional) Model parameters that must be
          changed in the InputParams instance.
        """

        if not hasattr(self, 'inputparams'):
            raise StandardError('Input params not defined')

        return utils.fit_lines_in_spectrum(
            self.params, self.inputparams, self.fit_tol,
            spectrum, theta_orig, snr_guess=snr_guess, **kwargs)

    def _prepare_input_params(self, lines, nofilter=False, **kwargs):
        """prepare the InputParams instance for a fitting procedure.

        :param lines: Emission lines to fit (must be in cm-1 if the
          cube is in wavenumber. must be in nm otherwise).

        :param nofilter: (Optional) If True, Filter model is not added
          and the fit is made with a single range set to the filter
          bandpass.

        :param kwargs: Keyword arguments of the function
          :py:meth:`orb.fit._prepare_input_params`.
        """

        if nofilter:
            filter_file_path = None
            if 'signal_range' in kwargs:
                signal_range = kwargs['signal_range']
                del kwargs['signal_range']
            else:
                signal_range = self.get_filter_range()

        else:
            filter_file_path = self.params.filter_file_path
            if 'signal_range' in kwargs:
                signal_range = kwargs['signal_range']
                del kwargs['signal_range']
            else:
                signal_range = None

        self.inputparams = orb.fit._prepare_input_params(
            self.params.step_nb,
            lines,
            self.params.step,
            self.params.order,
            self.params.nm_laser,
            self.params.theta_proj,
            self.params.zpd_index,
            ## warning, theta_orig set to theta_proj by default.
            ## Means that the real theta_orig must be defined in the
            ## fitting function _fit_lines_in_spectrum
            theta_orig=self.params.theta_proj,
            wavenumber=self.params.wavenumber,
            filter_file_path=filter_file_path,
            apodization=self.params.apodization,
            signal_range=signal_range,
            **kwargs)


    def get_calibration_coeff_map(self):
        """Return the calibration coeff map based on the calibration
        laser map and the laser wavelength.
        """
        if hasattr(self, 'calibration_coeff_map'):
            return self.calibration_coeff_map
        else:
            self.calibration_coeff_map = self.get_calibration_laser_map() / self.params.nm_laser
        return self.calibration_coeff_map

    def get_calibration_laser_map(self):
        """Return the calibration laser map of the cube"""
        if hasattr(self, 'calibration_laser_map'):
            return self.calibration_laser_map

        calib_map = self.get_calibration_laser_map_orig()
        if calib_map is None:
            raise StandardError('No calibration laser map given. Please redo the last step of the data reduction')

        if self.params.wavelength_calibration:
            calib_map = (np.ones((self.dimx, self.dimy), dtype=float)
                    * self.params.nm_laser * self.params.axis_corr)

        elif (calib_map.shape[0] != self.dimx):
            calib_map = orb.utils.image.interpolate_map(
                calib_map, self.dimx, self.dimy)

        # calibration correction
        if self.get_sky_velocity_map() is not None:
            ratio = 1 + (self.get_sky_velocity_map() / orb.constants.LIGHT_VEL_KMS)
            calib_map /= ratio

        self.calibration_laser_map = calib_map
        self.reset_calibration_coeff_map()
        return self.calibration_laser_map

    def get_sky_velocity_map(self):
        if hasattr(self, 'sky_velocity_map'):
            return self.sky_velocity_map
        else: return None

    def get_fwhm_map(self):
        """Return the theoretical FWHM map in cm-1 based only on the angle
        and the theoretical attained resolution."""
        return orb.utils.spectrum.compute_line_fwhm(
            self.params.step_nb - self.params.zpd_index, self.params.step, self.params.order,
            self.params.apodization, self.get_calibration_coeff_map_orig(),
            wavenumber=self.params.wavenumber)

    def get_theta_map(self):
        """Return the incident angle map (in degree)"""
        return orb.utils.spectrum.corr2theta(self.get_calibration_coeff_map_orig())

    def reset_calibration_laser_map(self):
        """Reset the compute calibration laser map (and also the
        calibration coeff map). Must be called when the wavelength
        calibration has changed

        ..seealso :: :py:meth:`~HDFCube.correct_wavelength`
        """
        if hasattr(self, 'calibration_laser_map'):
            del self.calibration_laser_map
        self.reset_calibration_coeff_map()

    def reset_calibration_coeff_map(self):
        """Reset the computed calibration coeff map alone"""
        if hasattr(self, 'calibration_coeff_map'):
            del self.calibration_coeff_map

    def get_calibration_laser_map_orig(self):
        """Return the original calibration laser map (not the version
        computed by :py:meth:`~HDFCube.get_calibration_laser_map`)"""
        return orb.core.HDFCube.get_calibration_laser_map(self)

    def get_calibration_coeff_map_orig(self):
        """Return the original calibration coeff map (not the version
        computed by :py:meth:`~HDFCube.get_calibration_coeff_map`)"""
        return self.get_calibration_laser_map_orig() / self.params.nm_laser


    def get_filter_range(self):
        """Return the range of the filter in the unit of the spectral
        cube as a tuple (min, max)"""
        _range = orb.utils.filters.get_filter_bandpass(
            self.params.filter_file_path)
        if self.params.wavenumber:
            _range = orb.utils.spectrum.nm2cm1(_range)
        return [min(_range), max(_range)]


    def get_sky_lines(self):
        """Return the wavenumber/wavelength of the sky lines in the
        filter range"""
        _delta_nm = self.params.axis_step
        if self.params.wavenumber:
            _delta_nm = orb.utils.spectrum.fwhm_cm12nm(
                self.params.axis_step,
                (self.params.axis_min + self.params.axis_max) / 2.)

        _nm_min, _nm_max = self.get_filter_range()

        # we add 5% to the computed size of the filter
        _nm_range = _nm_max - _nm_min
        _nm_min -= _nm_range * 0.05
        _nm_max += _nm_range * 0.05

        if self.params.wavenumber:
            _nm_max, _nm_min = orb.utils.spectrum.cm12nm([_nm_min, _nm_max])

        _lines_nm = orb.core.Lines().get_sky_lines(
            _nm_min, _nm_max, _delta_nm)

        if self.params.wavenumber:
            return orb.utils.spectrum.nm2cm1(_lines_nm)
        else:
            return _line_nm

    def extract_spectrum_bin(self, x, y, b, **kwargs):
        """Extract a spectrum integrated over a binned region.

        :param x: X position of the bottom-left pixel

        :param y: Y position of the bottom-left pixel

        :param b: Binning. If 1, only the central pixel is extracted

        :param kwargs: Keyword arguments of the function
          :py:meth:`~HDFCube._extract_spectrum_from_region`.

        :returns: (axis, spectrum)
        """
        if b < 1: raise StandardError('Binning must be at least 1')

        mask = np.zeros((self.dimx, self.dimy), dtype=bool)
        mask[int(x):int(x+b), int(y):int(y+b)] = True
        region = np.nonzero(mask)

        return self.extract_integrated_spectrum(region, **kwargs)

    def extract_spectrum(self, x, y, r, **kwargs):
        """Extract a spectrum integrated over a circular region of a
        given radius.

        :param x: X position of the center

        :param y: Y position of the center

        :param r: Radius. If 0, only the central pixel is extracted.

        :param kwargs: Keyword arguments of the function
          :py:meth:`~HDFCube._extract_spectrum_from_region`.

        :returns: (axis, spectrum)
        """
        if r < 0: r = 0.001
        X, Y = np.mgrid[0:self.dimx, 0:self.dimy]
        R = np.sqrt(((X-x)**2 + (Y-y)**2))
        region = np.nonzero(R <= r)

        return self.extract_integrated_spectrum(region, **kwargs)


    def extract_integrated_spectrum(self, region, **kwargs):
        """Extract a spectrum integrated over a given region (can be a
        list of pixels as returned by the function
        :py:meth:`numpy.nonzero` or a ds9 region file).

        :param region: Region to integrate (can be a list of pixel
          coordinates as returned by the function
          :py:meth:`numpy.nonzero` or the path to a ds9 region
          file). If it is a ds9 region file, multiple regions can be
          defined and all will be integrated into one spectrum.
        """
        region = self.get_mask_from_ds9_region_file(region)

        returns = list()
        returns.append(self.params.base_axis.astype(float))
        returns += list(self._extract_spectrum_from_region(
            region, output_axis=self.params.base_axis.astype(float), **kwargs))
        return returns

    def fit_lines_in_spectrum_bin(self, x, y, b, lines, nofilter=False,
                                  subtract_spectrum=None,
                                  snr_guess=None,
                                  mean_flux=False,
                                  **kwargs):
        """Fit lines of a spectrum extracted from a squared region of a
        given size.

        :param x: X position of the bottom-left pixel

        :param y: Y position of the bottom-left pixel

        :param b: Binning. If 0, only the central pixel is extracted.

        :param lines: Emission lines to fit (must be in cm-1 if the
          cube is in wavenumber. must be in nm otherwise).

        :param nofilter: (Optional) If True, Filter model is not added
          and the fit is made with a single range set to the filter
          bandpass.

        :param subtract_spectrum: (Optional) Remove the given spectrum
          from the extracted spectrum before fitting
          parameters. Useful to remove sky spectrum. Both spectra must
          have the same size.

        :param snr_guess: Guess on the SNR of the spectrum. Necessary
          to make a Bayesian fit (If unknown you can set it to 'auto'
          to try an automatic mode, two fits are made - one with a
          predefined SNR and the other with the SNR deduced from the
          first fit). If None a classical fit is made.

        :param mean_flux: (Optional) If True the flux of the spectrum
          is the mean flux of the extracted region (default False).

        :param kwargs: Keyword arguments of the function
          :py:meth:`orb.fit.fit_lines_in_spectrum`.

        :returns: a tuple (axis, spectrum, fit_dict). fit_dict is a
          dictionary containing the fit results (same output as
          :py:meth:`orb.fit.fit_lines_in_spectrum`)
        """

        axis, spectrum, theta_orig = self.extract_spectrum_bin(
            x, y, b, subtract_spectrum=subtract_spectrum, mean_flux=mean_flux,
            return_mean_theta=True, return_gvar=True)

        self._prepare_input_params(lines, nofilter=nofilter, **kwargs)

        fit_res = self._fit_lines_in_spectrum(
            spectrum, theta_orig, snr_guess=snr_guess)

        return axis, gvar.mean(spectrum), fit_res

    def fit_lines_in_spectrum(self, x, y, r, lines, nofilter=False,
                              snr_guess=None, subtract_spectrum=None,
                              mean_flux=False, **kwargs):
        """Fit lines of a spectrum extracted from a circular region of a
        given radius.

        :param x: X position of the center

        :param y: Y position of the center

        :param r: Radius. If 0, only the central pixel is extracted.

        :param lines: Emission lines to fit (must be in cm-1 if the
          cube is in wavenumber. must be in nm otherwise).

        :param nofilter: (Optional) If True, Filter model is not added
          and the fit is made with a single range set to the filter
          bandpass.

        :param subtract_spectrum: (Optional) Remove the given spectrum
          from the extracted spectrum before fitting
          parameters. Useful to remove sky spectrum. Both spectra must
          have the same size.

        :param snr_guess: Guess on the SNR of the spectrum. Necessary
          to make a Bayesian fit (If unknown you can set it to 'auto'
          to try an automatic mode, two fits are made - one with a
          predefined SNR and the other with the SNR deduced from the
          first fit). If None a classical fit is made.

        :param mean_flux: (Optional) If True the flux of the spectrum
          is the mean flux of the extracted region (default False).

        :param kwargs: Keyword arguments of the function
          :py:meth:`~HDFCube._fit_lines_in_spectrum`.

        :returns: a tuple (axis, spectrum, fit_dict). fit_dict is a
          dictionary containing the fit results (same output as
          :py:meth:`~HDFCube._fit_lines_in_spectrum`)
        """
        axis, spectrum, theta_orig = self.extract_spectrum(
            x, y, r, subtract_spectrum=subtract_spectrum, mean_flux=mean_flux,
            return_mean_theta=True, return_gvar=True)

        self._prepare_input_params(lines, nofilter=nofilter, **kwargs)

        fit_res = self._fit_lines_in_spectrum(
            spectrum, theta_orig, snr_guess=snr_guess)

        return axis, gvar.mean(spectrum), fit_res

    def fit_lines_in_integrated_region(self, region, lines, nofilter=False,
                                       snr_guess=None, subtract_spectrum=None,
                                       mean_flux=False,
                                       silent = False,
                                       **kwargs):
        """Fit lines of a spectrum integrated over a given region (can
        be a list of pixels as returned by the function
        :py:meth:`numpy.nonzero` or a ds9 region file).

        :param region: Region to integrate (can be a list of pixel
          coordinates as returned by the function
          :py:meth:`numpy.nonzero` or the path to a ds9 region
          file). If it is a ds9 region file, multiple regions can be
          defined and all will be integrated into one spectrum.

        :param lines: Emission lines to fit (must be in cm-1 if the
          cube is in wavenumber. must be in nm otherwise).

        :param nofilter: (Optional) If True, Filter model is not added
          and the fit is made with a single range set to the filter
          bandpass.

        :param subtract_spectrum: (Optional) Remove the given spectrum
          from the extracted spectrum before fitting
          parameters. Useful to remove sky spectrum. Both spectra must
          have the same size.

        :param snr_guess: Guess on the SNR of the spectrum. Necessary
          to make a Bayesian fit (If unknown you can set it to 'auto'
          to try an automatic mode, two fits are made - one with a
          predefined SNR and the other with the SNR deduced from the
          first fit). If None a classical fit is made.

        :param mean_flux: (Optional) If True the flux of the spectrum
          is the mean flux of the extracted region (default False).

        :param kwargs: Keyword arguments of the function
          :py:meth:`~HDFCube._fit_lines_in_spectrum`.

        :returns: a tuple (axis, spectrum, fit_dict). fit_dict is a
          dictionary containing the fit results (same output as
          :py:meth:`~HDFCube._fit_lines_in_spectrum`)

        """
        axis, spectrum, theta_orig = self.extract_integrated_spectrum(
            region, subtract_spectrum=subtract_spectrum, mean_flux=mean_flux,
            return_mean_theta=True, return_gvar=True)

        self._prepare_input_params(lines, nofilter=nofilter, **kwargs)

        fit_res = self._fit_lines_in_spectrum(
            spectrum, theta_orig, snr_guess=snr_guess)

        return axis, gvar.mean(spectrum), fit_res

    def fit_lines_in_region(self, region, lines, binning=1, nofilter=False,
                            subtract_spectrum=None, snr_guess=None, **kwargs):
        """Fit lines in a given region of the cube. All the pixels in
        the defined region are fitted one by one and a set of maps
        containing the fitted paramaters are written. Note that the
        pixels can be binned.

        :param lines: Emission lines to fit (must be in cm-1 if the
          cube is in wavenumber. must be in nm otherwise).

        :param region: Region to fit. Multiple regions can be used to
          define the fitted region. They do not need to be contiguous.

        :param nofilter: (Optional) If True, Filter model is not added
          and the fit is made with a single range set to the filter
          bandpass.

        :param subtract_spectrum: (Optional) Remove the given spectrum
          from the extracted spectrum before fitting
          parameters. Useful to remove sky spectrum. Both spectra must
          have the same size.

        :param snr_guess: Guess on the SNR of the spectrum. Can only
          be None or 'auto'. Set it to 'auto' to make a Bayesian
          fit. In this case two fits are made - one with a predefined
          SNR and the other with the SNR deduced from the first
          fit. If None a classical fit is made.

        :param kwargs: Keyword arguments of the function
          :py:meth:`~HDFCube._fit_lines_in_spectrum`.
        """
        region = self.get_mask_from_ds9_region_file(region)
        self._prepare_input_params(
            lines, nofilter=nofilter, **kwargs)
        return self._fit_lines_in_region(
            region, subtract_spectrum=subtract_spectrum,
            binning=binning, snr_guess=snr_guess)

    def get_mask_from_ds9_region_file(self, region, integrate=True):
        """Return a mask from a ds9 region file.

        :param region: Path to a ds9 region file.

        :param integrate: (Optional) If True, all pixels are integrated
          into one mask, else a list of region masks is returned (default
          True)
        """
        if isinstance(region, str):
            return orb.utils.misc.get_mask_from_ds9_region_file(
                region,
                [0, self.dimx],
                [0, self.dimy],
                header=self.header,
                integrate=integrate)
        else: return region

    def correct_wavelength(self, sky_map_path):
        """Correct the wavelength of the cube based on the velocity of
        the sky lines computed with
        :py:meth:`~orcs.process.SpectralCube.map_sky_velocity`

        :param sky_map_path: Path to the sky velocity map.

        .. warning:: the sky velocity map returned by the function
          SpectralCube.map_sky_velocity is inversed (a velocity of 80
          km/s is indicated as -80 km/s). It is thus more a correction
          map that must be directly added to the computed velocity to
          obtain a corrected velocity. As this map can be passed as
          is, it means that the given sky velocity map must be a
          correction map.
        """
        sky_map = self.read_fits(sky_map_path)
        if sky_map.shape != (self.dimx, self.dimy):
            raise StandardError('Given sky map does not have the right shape')

        self.sky_velocity_map = sky_map
        self.reset_calibration_laser_map()

    def get_amp_ratio_from_flux_ratio(self, line0, line1, flux_ratio):
        """Return the amplitude ratio (amp(line0) / amp(line1)) to define from the flux ratio
        (at constant fwhm and broadening).

        :param line0: Wavenumber of the line 0 (in cm-1).

        :param line1: Wavenumber of the line 1 (in cm-1).

        :param flux_ratio: Flux ratio: flux(line0) / flux(line1).
        """
        if isinstance(line0, str):
            line0 = orb.core.Lines().get_line_cm1(line0)
        if isinstance(line1, str):
            line1 = orb.core.Lines().get_line_cm1(line1)
        return line0**2 / line1**2 * flux_ratio

    def set_dxdymaps(self, dxmap_path, dymap_path):
        """Set micro-shift maps returned by the astrometrical
        calibration method.

        :param dxmap_path: Path to the dxmap.

        :param dymap_path: Path to the dymap.
        """
        dxmap = self.read_fits(dxmap_path)
        dymap = self.read_fits(dymap_path)
        if (dxmap.shape == (self.dimx, self.dimy)
            and dymap.shape == (self.dimx, self.dimy)):
            self.dxmap = dxmap
            self.dymap = dymap

    def pix2world(self, xy, deg=True):
        """Convert pixel coordinates to celestial coordinates

        :param xy: A tuple (x,y) of pixel coordinates or a list of
          tuples ((x0,y0), (x1,y1), ...)

        :param deg: (Optional) If true, celestial coordinates are
          returned in sexagesimal format (default False).
        """
        xy = np.squeeze(xy)
        if np.size(xy) == 2:
            x = [xy[0]]
            y = [xy[1]]
        elif np.size(xy) > 2 and len(xy.shape) == 2:
            x = xy[:,0]
            y = xy[:,1]
        else:
            raise StandardError('xy must be a tuple (x,y) of coordinates or a list of tuples ((x0,y0), (x1,y1), ...)')

        if not hasattr(self, 'dxmap') or not hasattr(self, 'dymap'):
            coords = np.array(
                self.wcs.all_pix2world(
                    x, y, 0)).T
        else:
            coords = orb.utils.astrometry.pix2world(
                self.hdr, self.dimx, self.dimy, xy, self.dxmap, self.dymap)
        if deg: return coords
        else: return np.array(
            [orb.utils.astrometry.deg2ra(coords[:,0]),
             orb.utils.astrometry.deg2dec(coords[:,1])])


    def world2pix(self, radec, deg=True):
        """Convert celestial coordinates to pixel coordinates

        :param xy: A tuple (x,y) of celestial coordinates or a list of
          tuples ((x0,y0), (x1,y1), ...). Must be in degrees.
        """
        radec = np.squeeze(radec)
        if np.size(radec) == 2:
            ra = [radec[0]]
            dec = [radec[1]]
        elif np.size(radec) > 2 and len(radec.shape) == 2:
            if radec.shape[0] < radec.shape[1]:
                radec = np.copy(radec.T)
            ra = radec[:,0]
            dec = radec[:,1]
        else:
            raise StandardError('radec must be a tuple (ra,dec) of coordinates or a list of tuples ((ra0,dec0), (ra1,dec1), ...)')

        if not hasattr(self, 'dxmap') or not hasattr(self, 'dymap'):
            coords = np.array(
                self.wcs.all_world2pix(
                    ra, dec, 0,
                    detect_divergence=False,
                    quiet=True)).T
        else:
            coords = orb.utils.astrometry.world2pix(
                self.hdr, self.dimx, self.dimy, radec, self.dxmap, self.dymap)

        return coords

    def get_deep_frame(self):
        """Return deep frame if if exists. None if no deep frame is
        attached to the cube."""
        with self.open_hdf5(self.cube_path, 'r') as f:
            if 'deep_frame' in f:
                return f['deep_frame'][:]
            else: return None

    def get_header(self):
        header = self.get_cube_header()
        header['CTYPE3'] = 'WAVE-SIP' # avoid a warning for
                                      # inconsistency
        return copy.copy(header)


    def get_wcs(self):
        """Return the WCS of the cube as a astropy.wcs.WCS instance """
        return copy.copy(pywcs.WCS(self.get_header(), naxis=2, relax=True))

    def get_wcs_header(self):
        """Return the WCS of the cube as a astropy.wcs.WCS instance """
        return copy.copy(self.wcs.to_header(relax=True))


    def reproject(self):
        """Reproject data cube in a distorsion-less WCS.

        .. warning:: The amount of available RAM must be larger than
          the cube size on disk.
        """
        wcs = self.get_wcs()
        # removes automatically sip distortion
        new_wcs = pywcs.WCS(self.get_wcs().to_header())
        X, Y = np.mgrid[:2048,:2064]
        XYp = wcs.all_world2pix(
            new_wcs.all_pix2world(
                np.array([X.flatten(),Y.flatten()]).T,0), 0)
        Xp, Yp = XYp.T

        reprojected_cube = np.empty((self.dimx, self.dimy, self.dimz),
                                    dtype=np.float32)
        progress = orb.core.ProgressBar(self.dimz)
        for i in range(self.dimz):
            progress.update(i)
            idat = self.get_data_frame(i, silent=True)
            idatf = scipy.interpolate.RectBivariateSpline(
                np.arange(idat.shape[0]),
                np.arange(idat.shape[1]),
                idat, kx=1, ky=1, s=0)
            reprojected_cube[:,:,i] = idatf.ev(
                Xp.reshape(*idat.shape),
                Yp.reshape(*idat.shape))
        progress.end()
        self.write_fits(self._get_reprojected_cube_path(), reprojected_cube,
                        overwrite=True)

    def get_flux_uncertainty(self):
        """Return the uncertainty on the flux at a given wavenumber in
        erg/cm2/s/channel. It corresponds to the uncertainty (1 sigma)
        of the spectrum in a given channel.

        :param wavenumber: Wavenumber (cm-1)
        """
        deep_frame = self.get_deep_frame()
        if deep_frame is None:
            warnings.warn("No deep frame in the HDF5 cube. Please use a cube reduced with the last version of ORBS")
            return None

        # compute counts/s
        # total number of counts in a full cube
        total_counts = deep_frame * self.dimz

        # associated photon noise distributed over each channel in counts
        noise_counts = np.sqrt(total_counts)

        # in flux unit
        noise_flux = noise_counts / self.params.exposure_time # counts/s
        noise_flux *= self.params.flambda / self.dimz # erg/cm2/s/A
        # compute mean channel size
        channel_size_ang = 10 * orb.utils.spectrum.fwhm_cm12nm(
            np.diff(self.params.base_axis)[0],
            self.params.base_axis[0] + np.diff(self.params.base_axis)[0]/ 2)

        noise_flux *= channel_size_ang * orb.constants.FWHM_SINC_COEFF # erg/cm2/s/channel

        return noise_flux


    def ivisual(self):
        """Plot an interactive view of the deep frame wich offers the
        possibility to select and draw spectra.

        This can be used inside a jupyter session. Works best with
        `%matplotlib notebook` magic function.

    
        """
        import pylab as pl
        from matplotlib.widgets import Slider, Button
        from matplotlib import gridspec

        def show_df(vmin=None, vmax=None):
            df = self.get_deep_frame().T
            if vmin is None and vmax is None and self.imshown is not None:
                vmin, vmax = self.imshown.get_clim()
            self.imshown = self.axes[0].imshow(
                df, origin='bottom-left', vmin=vmin, vmax=vmax)
            
        def onclick(event):
            if event.button == 3 and event.inaxes == self.axes[0]:
                # get data
                axis, spec = self.extract_spectrum(
                    event.xdata, event.ydata, self.radius)
                self.axes[1].cla()
                self.axes[1].plot(axis, spec, label='{:.1f} {:.1f}'.format(
                    event.xdata, event.ydata))
                self.axes[1].grid()
                self.axes[1].set_xlabel(r'Wavenumber (cm$^{-1}$)')
                self.axes[1].set_ylabel(r'Flux (erg/cm$^{2}$/s/$\AA$)')
                self.axes[1].legend()
                self.xlim = self.axes[0].get_xlim()
                self.ylim = self.axes[0].get_ylim()
                self.axes[0].cla()
                show_df()
                self.axes[0].set_xlim(self.xlim)
                self.axes[0].set_ylim(self.ylim)
                self.axes[0].axvline(x=event.xdata, c='orange', alpha=0.7)
                self.axes[0].axhline(y=event.ydata, c='orange', alpha=0.7)
                circle = pl.Circle((event.xdata, event.ydata), self.radius,
                                   color='orange', fill=False, alpha=0.7)
                self.axes[0].add_artist(circle)
                
        def radius_update(val):
            self.radius = float(val)
            
        def norm(_):
            self.xlim = self.axes[0].get_xlim()
            self.ylim = self.axes[0].get_ylim()
            df = self.get_deep_frame().T
            box = df[int(self.xlim[0]):int(self.xlim[1]), 
                     int(self.ylim[0]):int(self.ylim[1])]
            vmin = np.nanpercentile(box, 1)
            vmax = np.nanpercentile(box, 99)
            show_df(vmin=vmin, vmax=vmax)
             
        self.fig = pl.figure(figsize=(10, 7))
        self.imshown = None
        gs  = gridspec.GridSpec(3, 2, height_ratios=[1, 0.05, 0.05])
        ax0 = pl.subplot(gs[0])
        ax1 = pl.subplot(gs[1])
        ax2 = pl.subplot(gs[2])
        ax3 = pl.subplot(gs[4])
        
        self.axes = (ax0, ax1, ax2, ax3)
        self.xlim = None
        self.ylim = None
        show_df()
        cid = self.fig.canvas.mpl_connect('button_press_event', onclick)
        self.radius = 10
        self.sradius = Slider(self.axes[2], 'Radius', 1, 30.0, valinit=self.radius)
        self.sradius.on_changed(radius_update)
        self.bnorm = Button(self.axes[3], 'Normalize Colorbar')
        self.bnorm.on_clicked(norm)

##################################################
#### CLASS CubeJobServer #########################
##################################################

class CubeJobServer(object):

    def __init__(self, cube):
        self.job_server, self.ncpus = orb.utils.parallel.init_pp_server()
        self.cube = cube


    def process_by_region(self, func, regions, subtract, axis, args=list(), modules=list(),
                          depfuncs=list()):

        """Parallelize a function applied to a list of intergrated
        regions extracted from the spectral cube.

        the function must be func(spectrum, theta_orig, *args)

        theta_orig is the mean original incident angle in the integrated region.
        """
        self.all_jobs = [(i, regions[i]) for i in range(len(regions))] # jobs to submit

        # jobs submit / retrieve loop
        out = list()
        self.jobs = list() # submitted and unfinished jobs
        all_jobs_nb = len(self.all_jobs)
        progress = orb.core.ProgressBar(all_jobs_nb)
        while len(self.all_jobs) > 0 or len(self.jobs) > 0:
            while_loop_start = time.time()

            # submit jobs
            while len(self.jobs) < self.ncpus and len(self.all_jobs) > 0:
                timer = dict()
                timer['job_submit_start'] = time.time()
                
                timer['job_load_data_start'] = time.time()
                # raw lines extraction (warning: velocity must be
                # corrected by the function itself)
                ispectrum, itheta_orig = self.cube._extract_spectrum_from_region(
                    self.all_jobs[0][1],
                    subtract_spectrum=subtract,
                    silent=True, output_axis=axis, return_mean_theta=True)
                
                timer['job_load_data_end'] = time.time()
                
                all_args = list()
                all_args.append(ispectrum)
                all_args.append(itheta_orig)
                for iarg in args:
                    all_args.append(iarg)
                
                timer['job_submit_end'] = time.time()
                
                # job submission
                self.jobs.append([
                    self.job_server.submit(
                        func,
                        args=tuple(all_args),
                        modules=tuple(modules),
                        depfuncs=tuple(depfuncs)),
                    self.all_jobs[0], time.time(), timer])
                self.all_jobs.pop(0)
                progress.update(all_jobs_nb - len(self.all_jobs))


            # retrieve all finished jobs
            unfinished_jobs = list()
            for i in range(len(self.jobs)):
                ijob, (iregion_index, iregion), stime, timer = self.jobs[i]
                if ijob.finished:
                    
                    logging.debug('job time since submission: {} s'.format(
                        time.time() - stime))
                    logging.debug('job submit time: {} s'.format(
                        timer['job_submit_end'] - timer['job_submit_start']))
                    logging.debug('job load data time: {} s'.format(
                        timer['job_load_data_end'] - timer['job_load_data_start']))

                    out.append((iregion_index, ijob(), ispectrum))
                    logging.debug('job time (whole loop): {} s'.format(time.time() - stime))
                else:
                    unfinished_jobs.append(self.jobs[i])
            self.jobs = unfinished_jobs
                                        
                    
        progress.end()

        orb.utils.parallel.close_pp_server(self.job_server)

        # reorder out
        ordered_out = list()
        for i in range(all_jobs_nb):
            ok = False
            for iout in out:
                if iout[0] == i:
                    ordered_out.append(iout[1:])
                    ok = True
                    break
            if not ok: 
                raise StandardError('at least one of the processed region is not in the results list')

        return ordered_out
        

    def process_by_pixel(self, func, args=list(), modules=list(), out=dict(),
                         depfuncs=list(),
                         mask=None, binning=1):
        """Parallelize a function taking binned spectra of the cube as
        an input. All pixels are gone through unless a mask is passed
        which indicates the pixels that must be processed. The typical
        results returned are maps.

        The function must be func(spectrum, *args)

        Any argument with a shape equal to the x,y shape of the cube
        (or the binned x,y shape) will be mapped, i.e., the argument
        passed to the vector function will be the value corresponding
        to the position of the extracted spectrum. (works also for 3d
        shaped arguments, the 3rd dimension can have any size)    
        """

        def process_in_line(*args):
            """Basic line processing for a vector function"""
            import marshal, types
            import numpy as np
            ## function is unpicked
            _code = marshal.loads(args[0])
            _func = types.FunctionType(_code, globals(), '_func')
            iline_data = np.squeeze(args[1])
            iline_data = np.atleast_2d(iline_data)
            out_line = list()
            for i in range(iline_data.shape[0]):
                iargs_list = list()
                # remap arguments
                for iarg in args[2:]:
                    try:
                        shape = iarg.shape
                    except AttributeError:
                        shape = None
                    if shape is not None:
                        iarg = np.squeeze(iarg)
                        shape = iarg.shape
                        if shape == (iline_data.shape[0],):
                            iarg = iarg[i]

                    iargs_list.append(iarg)
<<<<<<< HEAD

                #iline_data[i,:] = _func(iline_data[i,:], *iargs_list)
                out_line.append(_func(iline_data[i,:], *iargs_list))

=======
                try:
                    out_line.append(_func(iline_data[i,:], *iargs_list))
                except Exception, e:
                    out_line.append(None)
                    logging.warning('Exception occured in process_in_line at function call level: {}'.format(e))
            
>>>>>>> 9cfe8570
            return out_line


        ## function must be serialized (or picked)
        func = marshal.dumps(func.func_code)

        binning = int(binning)

        binned_shape = orb.utils.image.nanbin_image(
            np.ones((self.cube.dimx, self.cube.dimy)),
            int(binning)).shape

        def isbinned(_data):
            if (_data.shape[0] == self.cube.dimx
                and _data.shape[1] == self.cube.dimy):
                return False
            elif (_data.shape[0] == binned_shape[0]
                  and _data.shape[1] == binned_shape[1]):
                return True
            else: raise Exception('Strange data shape {}. Must be correctly binned ({}, {}) or unbinned ({}, {})'.format(_data.shape, binned_shape[0], binned_shape[1], self.cube.dimx, self.cube.dimy))


        # check outfile
        self.out_is_dict = True
        if not isinstance(out, dict):
            self.out_is_dict = False
            if not isinstance(out, np.ndarray):
                raise TypeError('out must be a numpy.ndarray')
            elif out.ndim < 2:
                raise ValueError('out must be at least a 2d numpy.ndarray')
            elif out.shape[0] != int(self.cube.dimx)/int(binning) or out.shape[1] != int(self.cube.dimy)/int(binning):
                raise ValueError(
                    'out.shape[0] and out.shape[1] must be equal to cube.dimx and cube.dimy')

        # check mask
        if not mask is None:
            try:
                mask.shape == (self.cube.dimx, self.cube.dimy)
            except TypeError:
                raise TypeError('mask must be a numpy.ndarray')
            except Exception, e:
                logging.error('Bad mask format{}', e)

        else:
            mask = np.ones((self.cube.dimx, self.cube.dimy), dtype=bool)

        if binning > 1:
            if not isbinned(mask):
                mask = orb.utils.image.nanbin_image(mask, int(binning))

        # check arguments
        # reshape passed arguments
        for i in range(len(args)):
            new_arg = args[i]
            is_map = False
            try:
                shape = new_arg.shape
            except AttributeError:
                shape = None
            except KeyError:
                shape = None

            if shape is not None:
                if not isbinned(new_arg) and new_arg.ndim == 2:
                    new_arg = orb.utils.image.nanbin_image(new_arg, int(binning))
                    is_map = True
                elif isbinned(new_arg):
                    is_map = True
                else:
<<<<<<< HEAD
                    raise Exception('Data shape {} not handled'.format(new_arg.shape))

=======
                    raise TypeError('Data shape {} not handled'.format(new_arg.shape))
                    
>>>>>>> 9cfe8570
            args[i] = (new_arg, is_map)

        # get pixel positions grouped by line
        xy = list()
        for i in range(mask.shape[1]):
            _X = np.nonzero(mask[:,i])[0]
            if len(_X) > 0:
                xy.append((_X, np.ones(len(_X), dtype=np.int64) * i))
        logging.info('{} lines to fit'.format(len(xy)))

        # jobs will be passed by line
        self.all_jobs_indexes = range(len(xy))
        all_jobs_nb = len(self.all_jobs_indexes)

        # jobs submit / retrieve loop
        self.jobs = list()
        progress = orb.core.ProgressBar(all_jobs_nb)
        while len(self.all_jobs_indexes) > 0 or len(self.jobs) > 0:
            while_loop_start = time.time()

            # submit jobs
            while len(self.jobs) < self.ncpus and len(self.all_jobs_indexes) > 0:
                timer = dict()
                timer['job_submit_start'] = time.time()

                ix, iy = xy[self.all_jobs_indexes[0]]

                timer['job_load_data_start'] = time.time()

                # raw lines extraction (warning: velocity must be
                # corrected by the function itself)

                iline = self.cube.get_data(min(ix) * binning, (max(ix) + 1) * binning,
                                           iy[0] * binning, (iy[0] + 1) * binning,
                                           0, self.cube.dimz, silent=True)
        
                if binning > 1:
                    iline = orb.utils.image.nanbin_image(iline, binning) * binning**2

                iline = np.atleast_2d(iline)
                iline = iline[ix - min(ix), :]

                timer['job_load_data_end'] = time.time()

                all_args = list()
                all_args.append(func)
                all_args.append(iline)

                # extract values of mapped arguments
                for iarg in args:
                    if iarg[1]:
                        all_args.append(np.copy(iarg[0][ix, iy, ...]))
                    else:
                        all_args.append(iarg[0])

                timer['job_submit_end'] = time.time()

                # job submission
                self.jobs.append([
                    self.job_server.submit(
                        process_in_line,
                        args=tuple(all_args),
                        modules=tuple(modules),
                        depfuncs=tuple(depfuncs)),
                    (ix, iy), time.time(), timer])
                self.all_jobs_indexes.pop(0)
                progress.update(all_jobs_nb - len(self.all_jobs_indexes))


            # retrieve all finished jobs
            unfinished_jobs = list()
            for i in range(len(self.jobs)):
                ijob, (ix, iy), stime, timer = self.jobs[i]
                if ijob.finished:

                    logging.debug('job time since submission: {} s'.format(
                        time.time() - stime))
                    logging.debug('job submit time: {} s'.format(
                        timer['job_submit_end'] - timer['job_submit_start']))
                    logging.debug('job load data time: {} s'.format(
                        timer['job_load_data_end'] - timer['job_load_data_start']))

                    res_line = ijob()
                    for iline in range(len(res_line)):
                        res = res_line[iline]
                        if self.out_is_dict:
                            if not isinstance(res, dict):
                                raise TypeError('function result must be a dict if out is a dict')
                            for ikey in res.keys():
                                # create the output array if not set
                                if ikey not in out and res[ikey] is not None:
                                    if np.size(res[ikey]) > 1:
                                        if res[ikey].ndim > 1: raise TypeError('must be a 1d array of floats')
                                        try: float(res[ikey][0])
                                        except TypeError: raise TypeError('must be an array of floats')
                                    else:
                                        try:
                                            float(res[ikey])
                                        except TypeError:
                                            raise TypeError('If out dict maps are not set (i.e. out is set to a default dict()) returned values must be a dict of float or a 1d array of floats')
                                    _iout = np.empty(
                                        (self.cube.dimx/binning,
                                         self.cube.dimy/binning,
                                         np.size(res[ikey])),
                                        dtype=float)

                                    _iout = np.squeeze(_iout)
                                    out[ikey] = _iout
                                    out[ikey].fill(np.nan)

                                if res[ikey] is not None:
                                    out[ikey][ix[iline], iy[iline], ...] = res[ikey]
                        else:
                            out[ix[iline], iy[iline], ...] = ijob()
                    logging.debug('job time (whole loop): {} s'.format(time.time() - stime))
                else:
                    unfinished_jobs.append(self.jobs[i])
            self.jobs = unfinished_jobs


            #logging.debug('while loop time: {} s'.format(time.time() - while_loop_start))
        progress.end()

        orb.utils.parallel.close_pp_server(self.job_server)

        return out

    def __del__(self):
        try:
            orb.utils.parallel.close_pp_server(self.job_server)
        except IOError: pass




##################################################
#### CLASS LineMaps ##############################
##################################################

class LineMaps(orb.core.Tools):
    """Manage line parameters maps"""


    lineparams = ('height', 'height-err', 'amplitude', 'amplitude-err',
                  'velocity', 'velocity-err', 'fwhm', 'fwhm-err',
                  'sigma', 'sigma-err', 'flux', 'flux-err',
                  'logGBF', 'chi2', 'rchi2', 'ks_pvalue')


    def __init__(self, dimx, dimy, lines, wavenumber, binning, div_nb,
                 project_header=None, wcs_header=None, **kwargs):
        """Init class

        :param dimx: X dimension of the unbinned data

        :param dimy: Y dimension of the unbinned data

        :param lines: tuple of the line names

        :param wavenumber: True if the data is in wavenumber, False if
          it is in wavelength.

        :param binning: Binning of the data.

        :param div_nb: Number of divisions if the data is binned in quadrant mode.

        :param project_header: (Optional) FITS header passed to the
          written frames (default None).

        :param wcs_header: (Optional) WCS header passed to the written
          frames (default None).

        :param kwargs: Kwargs are :meth:`~core.Tools.__init__` kwargs.
        """
        orb.core.Tools.__init__(self, **kwargs)
        self._project_header = project_header
        self.wcs_header = wcs_header
        self.__version__ = version.__version__

        self.wavenumber = wavenumber
        self.div_nb = div_nb
        self.binning = binning

        if binning > 1:
            # not optimal but always returns the exact numbers
            self.dimx, self.dimy = orb.utils.image.nanbin_image(
                np.empty((dimx, dimy), dtype=float), binning).shape
        else:
            self.dimx = int(dimx)
            self.dimy = int(dimy)

        self.unbinned_dimx = int(dimx)
        self.unbinned_dimy = int(dimy)


        # Create dataset
        if np.size(lines) == 1:
            self.lines = np.array([np.squeeze(lines)])
        else:
            self.lines = lines

        if self.wavenumber:
            self.line_names = orb.core.Lines().round_nm2ang(
                orb.utils.spectrum.cm12nm(self.lines))
            self.unit = 'cm-1'
        else:
            self.line_names = orb.core.Lines().round_nm2ang(
                self.lines)
            self.unit = 'nm'

        if np.size(self.line_names) == 1:
            self.line_names = np.array([np.squeeze(self.line_names)])

        # manage lines with same name
        _line_names = list()
        for line in self.line_names:
            test_line = str(line)
            index = 2
            while test_line in _line_names:
                test_line = str(line) + '_{}'.format(index)
                index += 1
            _line_names.append(test_line)
        self.line_names = _line_names

        self.data = dict()
        base_array =  np.empty((self.dimx, self.dimy, len(lines)),
                               dtype=float)
        base_array.fill(np.nan)
        for iparam in self.lineparams:
            self.data[iparam] = np.copy(base_array)

        # load computed maps
        self._load_maps()


    def _get_map_path(self, line_name, param, binning=None):
        """Return the path to a map of one gaussian fit parameter for
        one given emission line.

        :param line_name: Name of the emission line

        :param param: Parameter name

        :param binning: (Optional) Binning of the map. If not given
          instance binning is used (default None).
        """
        if binning is None:
            binning = self.binning

        if param not in self.lineparams:
            raise StandardError('Bad parameter')

        dirname = os.path.dirname(self._data_path_hdr)
        basename = os.path.basename(self._data_path_hdr)
        if line_name is not None:
            line_str = '.{}'.format(line_name)
        else:
            line_str = '.all'
        return (dirname + os.sep + "MAPS" + os.sep
                + basename + "map{}.{}x{}.{}.fits".format(
                    line_str, binning, binning, param))


    def _get_map_header(self, file_type, comment=None):
        """Return map header

        :param file_type: Type of file

        :param comment: (Optional) Comments on the file type (default
          None).
        """
        hdr = (self._get_basic_header(file_type)
               + self._project_header
               + self._get_basic_frame_header(self.dimx, self.dimy))
        hdr = self._add_wcs_header(hdr)
        hdr = orb.core.Header(hdr)
        hdr.bin_wcs(self.binning)
        return hdr


    def _add_wcs_header(self, hdr):
        """Add WCS header keywords to a header.

        :param hdr: Header to update
        """
        if self.wcs_header is not None:
            new_hdr = pyfits.Header()
            new_hdr.extend(hdr, strip=True,
                           update=True, end=True)

            new_hdr.extend(self.wcs_header, strip=True,
                           update=True, end=True)

            if 'RESTFRQ' in new_hdr: del new_hdr['RESTFRQ']
            if 'RESTWAV' in new_hdr: del new_hdr['RESTWAV']
            if 'LONPOLE' in new_hdr: del new_hdr['LONPOLE']
            if 'LATPOLE' in new_hdr: del new_hdr['LATPOLE']

            return new_hdr
        else:
            return hdr

    def _load_maps(self):
        """Load already computed maps with the smallest binning but
        still higher than requested. Loaded maps can be used to get
        initial fitting parameters."""
        # check existing files
        binnings = np.arange(self.binning+1, 1000)
        available_binnings = list()
        for binning in binnings:
            all_ok = True
            for line_name in self.line_names:
                for param in self.lineparams:
                    if not os.path.exists(self._get_map_path(
                        line_name, param, binning)):
                        all_ok = False
            if all_ok: available_binnings.append(binning)
        if len(available_binnings) < 1: return
        # load data from lowest (but still higher than requested)
        # binning
        binning = np.nanmin(available_binnings)
        logging.info('Loading {}x{} maps'.format(
            binning, binning))
        for param in self.lineparams:
            # only velocity param is loaded
            if param in ['velocity', 'velocity-err', 'sigma', 'sigma-err']:
                data = np.empty(
                    (self.dimx, self.dimy, len(self.lines)),
                    dtype=float)
                data.fill(np.nan)
                for iline in range(len(self.lines)):
                    map_path = self._get_map_path(
                        self.line_names[iline], param, binning)
                    old_map = self.read_fits(map_path)
                    real_old_map = np.copy(old_map)
                    # data is unbinned and rebinned : creates small
                    # errors, but loaded maps are only used for initial
                    # parameters
                    old_map = orb.cutils.unbin_image(
                        old_map,
                        self.unbinned_dimx,
                        self.unbinned_dimy)
                    old_map = orb.cutils.nanbin_image(
                        old_map, self.binning)
                    old_map = old_map[:self.dimx,:self.dimy]

                    data[:,:,iline] = np.copy(old_map)
                logging.info('{} loaded'.format(param))
                self.set_map(param, data)



    def set_map(self, param, data_map, x_range=None, y_range=None):
        """Set map values.

        :param param: Parameter

        :param data_map: Data

        :param x_range: (Optional) Data range along X axis (default
          None)

        :param y_range: (Optional) Data range along Y axis (default
          None)
        """
        if not isinstance(data_map, np.ndarray):
            raise TypeError('data_map  must be a numpy.ndarray')

        if (data_map.shape[0] != self.data[param].shape[0]
            or data_map.shape[1] != self.data[param].shape[1]):
            raise TypeError('data_map must has the wrong size')
        if data_map.ndim > 3:
            raise TypeError('data_map must have 2 or 3 dimensions')

        if param not in self.lineparams:
            raise StandardError('Bad parameter')

        if x_range is None and y_range is None:
            self.data[param] = data_map
        else:
            if data_map.ndim == 3:
                self.data[param][
                    min(x_range):max(x_range),
                    min(y_range):max(y_range), :] = data_map
            else:
                for ik in range(self.data[param].shape[2]):
                    self.data[param][
                        min(x_range):max(x_range),
                        min(y_range):max(y_range), ik] = data_map

    def get_map(self, param, x_range=None, y_range=None):
        """Get map values

        :param param: Parameter

        :param x_range: (Optional) Data range along X axis (default
          None)

        :param y_range: (Optional) Data range along Y axis (default
          None)
        """

        if x_range is None:
            x_range = [0, self.dimx]
        if y_range is None:
            y_range = [0, self.dimy]

        return self.data[param][
            x_range[0]:x_range[1],
            y_range[0]:y_range[1]]

    def write_maps(self):
        """Write all maps to disk."""

        for param in self.lineparams:

            logging.info('Writing {} maps'.format(param))

            if 'fwhm' in param:
                unit = ' [in {}]'.format(self.unit)
            elif 'velocity' in param:
                unit = ' [in km/s]'
            else: unit = ''


            # check if data is the same for all the lines
            same_param = True
            if len(self.lines) > 1:
                if np.all(np.isnan(self.data[param])):
                    same_param = False
                else:
                    for icheck in range(1, len(self.lines)):
                        nonans = np.nonzero(~np.isnan(self.data[param][:,:,0]))
                        if np.any(self.data[param][:,:,0][nonans] != self.data[param][:,:,icheck][nonans]):
                            same_param = False
                            break

            if same_param:
                logging.warning('param {} is the same for all lines'.format(param))
                lines = list(['fake'])
            else:
                lines = list(self.lines)

            for iline in range(len(lines)):
                if not same_param:
                    line_name = self.line_names[iline]
                else:
                    line_name = None

                new_map = self.data[param][:,:,iline]

                map_path = self._get_map_path(
                    line_name, param=param)

                # load old map if it exists
                if os.path.exists(map_path):
                    old_map = self.read_fits(map_path)
                    nonans = np.nonzero(~np.isnan(new_map))
                    old_map[nonans] = new_map[nonans]
                    new_map = old_map

                self.write_fits(
                    map_path, new_map,
                    overwrite=True,
                    fits_header=self._get_map_header(
                        "Map {} {}{}".format(
                            param, line_name, unit)))

                if same_param: break<|MERGE_RESOLUTION|>--- conflicted
+++ resolved
@@ -760,37 +760,13 @@
 
         # Create parameters file
         paramsfile = list()
-<<<<<<< HEAD
-
-        # extract regions
-=======
-                    
+
         # extract and fit regions
->>>>>>> 9cfe8570
         integ_spectra = list()
 
         regions = self.get_mask_from_ds9_region_file(
             regions_file_path, integrate=False)
 
-<<<<<<< HEAD
-        for iregion in range(len(regions)):
-            logging.info("Fitting region %d/%d"%(iregion, len(regions)))
-
-            if not (self.params.wavelength_calibration):
-                raise Exception('Not implemented')
-            else:
-                axis = self.params.base_axis.astype(float)
-
-            spectrum, theta_orig = self._extract_spectrum_from_region(
-                regions[iregion],
-                subtract_spectrum=subtract,
-                silent=True, output_axis=axis, return_mean_theta=True)
-
-            ifit = self._fit_lines_in_spectrum(
-                spectrum, theta_orig, snr_guess=None)
-            lines = gvar.mean(self.inputparams.allparams.pos_guess)
-
-=======
 
         if not (self.params.wavelength_calibration):
             raise Exception('Not implemented')
@@ -798,7 +774,7 @@
             axis = self.params.base_axis.astype(float)
 
         if not hasattr(self, 'inputparams'):
-            raise StandardError('Input params not defined')            
+            raise StandardError('Input params not defined')
 
 
         cjs = CubeJobServer(self)
@@ -807,14 +783,13 @@
             args=(self.params.convert(), self.inputparams.convert(), self.fit_tol),
             modules=('import logging',
                      'import orcs.utils as utils'))
-        
+
         lines = gvar.mean(self.inputparams.allparams.pos_guess)
 
         # process results
         for iregion in range(len(regions)):
             ifit, ispectrum = all_fit[iregion]
 
->>>>>>> 9cfe8570
             if ifit != []:
 
                 all_fit_results = list()
@@ -921,13 +896,8 @@
                 ax2.legend()
                 pl.show()
 
-<<<<<<< HEAD
-            integ_spectra.append(spectrum)
-
-=======
             integ_spectra.append(ispectrum)
-             
->>>>>>> 9cfe8570
+
         return paramsfile
 
     def _fit_lines_in_spectrum(self, spectrum, theta_orig, snr_guess=None, **kwargs):
@@ -1613,7 +1583,7 @@
         This can be used inside a jupyter session. Works best with
         `%matplotlib notebook` magic function.
 
-    
+
         """
         import pylab as pl
         from matplotlib.widgets import Slider, Button
@@ -1625,7 +1595,7 @@
                 vmin, vmax = self.imshown.get_clim()
             self.imshown = self.axes[0].imshow(
                 df, origin='bottom-left', vmin=vmin, vmax=vmax)
-            
+
         def onclick(event):
             if event.button == 3 and event.inaxes == self.axes[0]:
                 # get data
@@ -1649,20 +1619,20 @@
                 circle = pl.Circle((event.xdata, event.ydata), self.radius,
                                    color='orange', fill=False, alpha=0.7)
                 self.axes[0].add_artist(circle)
-                
+
         def radius_update(val):
             self.radius = float(val)
-            
+
         def norm(_):
             self.xlim = self.axes[0].get_xlim()
             self.ylim = self.axes[0].get_ylim()
             df = self.get_deep_frame().T
-            box = df[int(self.xlim[0]):int(self.xlim[1]), 
+            box = df[int(self.xlim[0]):int(self.xlim[1]),
                      int(self.ylim[0]):int(self.ylim[1])]
             vmin = np.nanpercentile(box, 1)
             vmax = np.nanpercentile(box, 99)
             show_df(vmin=vmin, vmax=vmax)
-             
+
         self.fig = pl.figure(figsize=(10, 7))
         self.imshown = None
         gs  = gridspec.GridSpec(3, 2, height_ratios=[1, 0.05, 0.05])
@@ -1670,7 +1640,7 @@
         ax1 = pl.subplot(gs[1])
         ax2 = pl.subplot(gs[2])
         ax3 = pl.subplot(gs[4])
-        
+
         self.axes = (ax0, ax1, ax2, ax3)
         self.xlim = None
         self.ylim = None
@@ -1717,7 +1687,7 @@
             while len(self.jobs) < self.ncpus and len(self.all_jobs) > 0:
                 timer = dict()
                 timer['job_submit_start'] = time.time()
-                
+
                 timer['job_load_data_start'] = time.time()
                 # raw lines extraction (warning: velocity must be
                 # corrected by the function itself)
@@ -1725,17 +1695,17 @@
                     self.all_jobs[0][1],
                     subtract_spectrum=subtract,
                     silent=True, output_axis=axis, return_mean_theta=True)
-                
+
                 timer['job_load_data_end'] = time.time()
-                
+
                 all_args = list()
                 all_args.append(ispectrum)
                 all_args.append(itheta_orig)
                 for iarg in args:
                     all_args.append(iarg)
-                
+
                 timer['job_submit_end'] = time.time()
-                
+
                 # job submission
                 self.jobs.append([
                     self.job_server.submit(
@@ -1753,7 +1723,7 @@
             for i in range(len(self.jobs)):
                 ijob, (iregion_index, iregion), stime, timer = self.jobs[i]
                 if ijob.finished:
-                    
+
                     logging.debug('job time since submission: {} s'.format(
                         time.time() - stime))
                     logging.debug('job submit time: {} s'.format(
@@ -1766,8 +1736,8 @@
                 else:
                     unfinished_jobs.append(self.jobs[i])
             self.jobs = unfinished_jobs
-                                        
-                    
+
+
         progress.end()
 
         orb.utils.parallel.close_pp_server(self.job_server)
@@ -1781,11 +1751,11 @@
                     ordered_out.append(iout[1:])
                     ok = True
                     break
-            if not ok: 
+            if not ok:
                 raise StandardError('at least one of the processed region is not in the results list')
 
         return ordered_out
-        
+
 
     def process_by_pixel(self, func, args=list(), modules=list(), out=dict(),
                          depfuncs=list(),
@@ -1801,7 +1771,7 @@
         (or the binned x,y shape) will be mapped, i.e., the argument
         passed to the vector function will be the value corresponding
         to the position of the extracted spectrum. (works also for 3d
-        shaped arguments, the 3rd dimension can have any size)    
+        shaped arguments, the 3rd dimension can have any size)
         """
 
         def process_in_line(*args):
@@ -1829,19 +1799,12 @@
                             iarg = iarg[i]
 
                     iargs_list.append(iarg)
-<<<<<<< HEAD
-
-                #iline_data[i,:] = _func(iline_data[i,:], *iargs_list)
-                out_line.append(_func(iline_data[i,:], *iargs_list))
-
-=======
                 try:
                     out_line.append(_func(iline_data[i,:], *iargs_list))
                 except Exception, e:
                     out_line.append(None)
                     logging.warning('Exception occured in process_in_line at function call level: {}'.format(e))
-            
->>>>>>> 9cfe8570
+
             return out_line
 
 
@@ -1911,13 +1874,8 @@
                 elif isbinned(new_arg):
                     is_map = True
                 else:
-<<<<<<< HEAD
                     raise Exception('Data shape {} not handled'.format(new_arg.shape))
 
-=======
-                    raise TypeError('Data shape {} not handled'.format(new_arg.shape))
-                    
->>>>>>> 9cfe8570
             args[i] = (new_arg, is_map)
 
         # get pixel positions grouped by line
@@ -1953,7 +1911,7 @@
                 iline = self.cube.get_data(min(ix) * binning, (max(ix) + 1) * binning,
                                            iy[0] * binning, (iy[0] + 1) * binning,
                                            0, self.cube.dimz, silent=True)
-        
+
                 if binning > 1:
                     iline = orb.utils.image.nanbin_image(iline, binning) * binning**2
 
